--- conflicted
+++ resolved
@@ -15,9 +15,6 @@
         public SqlConnectionStringBuilder Legacy { get { return GetConnectionString(KnownSqlConnection.Legacy); } }
         public SqlConnectionStringBuilder Warehouse { get { return GetConnectionString(KnownSqlConnection.Warehouse); } }
 
-<<<<<<< HEAD
-        public SqlConnectionStringBuilder GetConnectionString(KnownSqlConnection account)
-=======
         /// <summary>
         /// This represents the export service endpoint used to export a database into a bacpac file
         /// NOTE that this endpoint is different for different datacenters
@@ -30,17 +27,7 @@
         /// </summary>
         public string ImportEndPoint { get; private set; }
 
-        public SqlConnectionStringBuilder Primary { get { return GetConnectionString(KnownSqlServer.Primary); } }
-        public SqlConnectionStringBuilder Legacy { get { return GetConnectionString(KnownSqlServer.Legacy); } }
-        public SqlConnectionStringBuilder Warehouse { get { return GetConnectionString(KnownSqlServer.Warehouse); } }
-
-        public SqlConnectionStringBuilder GetConnectionString(KnownSqlServer account)
-        {
-            return GetConnectionString(account, admin: false);
-        }
-
-        public SqlConnectionStringBuilder GetConnectionString(KnownSqlServer account, bool admin)
->>>>>>> f796a7f2
+        public SqlConnectionStringBuilder GetConnectionString(KnownSqlConnection account)
         {
             SqlConnectionStringBuilder connectionString;
             if (!Connections.TryGetValue(account, out connectionString))
@@ -52,23 +39,16 @@
 
         public void Resolve(string prefix, ConfigurationHub hub)
         {
-<<<<<<< HEAD
-            Connections = Enum.GetValues(typeof(KnownSqlConnection))
-                .OfType<KnownSqlConnection>()
-                .Select(a => new KeyValuePair<KnownSqlConnection, string>(a, hub.GetSetting(prefix + a.ToString())))
-=======
             Connections = GetConnections(hub, prefix, String.Empty);
-            AdminConnections = GetConnections(hub, prefix, ".Admin");
             ExportEndPoint = hub.GetSetting(prefix + "ExportEndpoint");
             ImportEndPoint = hub.GetSetting(prefix + "ImportEndpoint");
         }
 
-        private static Dictionary<KnownSqlServer, SqlConnectionStringBuilder> GetConnections(ConfigurationHub hub, string prefix, string suffix)
+        private static Dictionary<KnownSqlConnection, SqlConnectionStringBuilder> GetConnections(ConfigurationHub hub, string prefix, string suffix)
         {
-            return Enum.GetValues(typeof(KnownSqlServer))
-                .OfType<KnownSqlServer>()
-                .Select(a => new KeyValuePair<KnownSqlServer, string>(a, hub.GetSetting(prefix + a.ToString() + suffix)))
->>>>>>> f796a7f2
+            return Enum.GetValues(typeof(KnownSqlConnection))
+                .OfType<KnownSqlConnection>()
+                .Select(a => new KeyValuePair<KnownSqlConnection, string>(a, hub.GetSetting(prefix + a.ToString() + suffix)))
                 .Where(p => !String.IsNullOrEmpty(p.Value))
                 .ToDictionary(p => p.Key, p => new SqlConnectionStringBuilder(p.Value));
         }
